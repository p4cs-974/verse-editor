--- conflicted
+++ resolved
@@ -166,7 +166,6 @@
     });
   },
 });
-<<<<<<< HEAD
 
 /**
  * Compute the billing period start date for a given timestamp.
@@ -176,8 +175,8 @@
  * @param at - Unix timestamp in milliseconds
  * @returns The start-of-month date as an ISO date string (e.g., `2025-09-01`)
  */
-=======
->>>>>>> 188f5b07
+
+
 function getBillingPeriod(at: number) {
   const now = new Date(at);
   const startOfMonthUtc = new Date(
